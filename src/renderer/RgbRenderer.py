import bpy
import os

from src.renderer.Renderer import Renderer
from src.utility.Utility import Utility


class RgbRenderer(Renderer):

    def __init__(self, config):
        Renderer.__init__(self, config)

    def render_depth(self):
    	output_dir = Utility.resolve_path(self.config.get_string("output_dir"))
    	bpy.context.scene.render.use_compositing = True
    	bpy.context.scene.use_nodes = True
    	bpy.data.scenes["Scene"].render.layers["RenderLayer"].use_pass_z = True
    	tree = bpy.context.scene.node_tree
    	links = tree.links

    	rl = tree.nodes.new('CompositorNodeRLayers')      

    	output_file = tree.nodes.new("CompositorNodeOutputFile")
    	output_file.base_path = os.path.join(output_dir, "depth")
    	output_file.format.file_format = "OPEN_EXR"

    	links.new(rl.outputs[2], output_file.inputs['Image'])


    def run(self):
<<<<<<< HEAD
    	self._configure_renderer()

    	if self.config.get_bool("render_depth"):
    		self.render_depth()

    	self._render("rgb_")
=======
        self._configure_renderer()
        self._render("rgb_")
        self._register_output("rgb_", "rgb", ".png")
>>>>>>> b35ee4d0
<|MERGE_RESOLUTION|>--- conflicted
+++ resolved
@@ -28,15 +28,11 @@
 
 
     def run(self):
-<<<<<<< HEAD
     	self._configure_renderer()
 
     	if self.config.get_bool("render_depth"):
     		self.render_depth()
 
     	self._render("rgb_")
-=======
-        self._configure_renderer()
-        self._render("rgb_")
-        self._register_output("rgb_", "rgb", ".png")
->>>>>>> b35ee4d0
+      self._register_output("rgb_", "rgb", ".png")
+      