import os
<<<<<<< HEAD
import sys
=======
import math
>>>>>>> 52f76edc
import uuid
import bpy
import time
import inspect
import importlib
from src.utility.Config import Config
from mathutils import Matrix, Vector
import numpy as np

class Utility:
    working_dir = ""
    temp_dir = ""
    used_temp_id = None

    @staticmethod
    def initialize_modules(module_configs):
        """ Initializes the modules described in the given configuration.

        Example for module_configs:
        [{
          "module": "base.ModuleA",
          "config": {...}
        }, ...]

        Here the name contains the path to the module class, starting from inside the src directory.

        Be aware that all attributes stored in the GlobalStorage are also accessible here, even though
        they are not copied into the new config.

        :param module_configs: A list of dicts, each one describing one module.
        :return:
        """
        modules = []

        for module_config in module_configs:
            # If only the module name is given (short notation)
            if isinstance(module_config, str):
                module_config = {"module": module_config}

            # Initialize config with empty config
            config = {}
            # Check if there is a module specific config
            if "config" in module_config:
                # Overwrite with module specific config
                Utility.merge_dicts(module_config["config"], config)

            with Utility.BlockStopWatch("Initializing module " + module_config["module"]):
                # Import file and extract class
                module_class = getattr(importlib.import_module("src." + module_config["module"]), module_config["module"].split(".")[-1])
                # Create module
                modules.append(module_class(Config(config)))

        return modules


    @staticmethod
    def transform_matrix_to_blender_coord_frame(matrix, source_frame):
        """ Transforms the given homog into the blender coordinate frame.

        :param matrix: The matrix to convert in form of a mathutils.Matrix.
        :param frame_of_point: An array containing three elements, describing the axes of the coordinate frame of the
        source frame. (Allowed values: "X", "Y", "Z", "-X", "-Y", "-Z")
        :return: The converted point is in form of a mathutils.Matrix.
        """
        assert len(source_frame) == 3, "The specified coordinate frame has more or less than tree axes: {}".format(frame_of_point)
        output = np.eye(4)
        for i, axis in enumerate(source_frame):
            axis = axis.upper()

            if axis.endswith("X"):
                output[:4,0] = matrix.col[0]
            elif axis.endswith("Y"):
                output[:4,1] = matrix.col[1]
            elif axis.endswith("Z"):
                output[:4,2] = matrix.col[2]
            else:
                raise Exception("Invalid axis: " + axis)

            if axis.startswith("-"):
                output[:3, i] *= -1

        output[:4,3] = matrix.col[3]
        output = Matrix(output)
        return output

    @staticmethod
    def resolve_path(path):
        """ Returns an absolute path. If given path is relative, current working directory is put in front.

        :param path: The path to resolve.
        :return: The absolute path.
        """
        path = path.strip()

        if path.startswith("/"):
            return path
        elif path.startswith("~"):
            return path.replace("~", os.getenv("HOME"))
        else:
            return os.path.join(os.path.dirname(Utility.working_dir), path)

    @staticmethod
    def get_temporary_directory():
        """
        :return: default temporary directory, shared memory if it exists
<<<<<<< HEAD
        '''

        # Per default, use shared memory as temporary directory. If that doesn't exist on the current system, switch back to tmp.
        if sys.platform != "win32":
            if os.path.exists("/dev/shm"):
                default_temp_dir = "/dev/shm"
            else:
                default_temp_dir = "/tmp"
        else:
            default_temp_dir = os.getenv("TEMP")
        if Utility.used_temp_id is None:
            Utility.used_temp_id = str(uuid.uuid4().hex)
        temp_dir = Utility.resolve_path(os.path.join(config_object.get_string("temp_dir", default_temp_dir),  "blender_proc_" + Utility.used_temp_id))
=======
        """
        return Utility.temp_dir
>>>>>>> 52f76edc

    @staticmethod
    def merge_dicts(source, destination):
        """ Recursively copies all key value pairs from src to dest (Overwrites existing)

        :param source: The source dict.
        :param destination: The destination dict
        :return: The modified destination dict.
        """
        for key, value in source.items():
            if isinstance(value, dict):
                # get node or create one
                node = destination.setdefault(key, {})
                Utility.merge_dicts(value, node)
            else:
                destination[key] = value

        return destination

    @staticmethod
    def hex_to_rgba(hex):
        """ Converts the given hex string to rgba color values.

        :param hex: The hex string, describing rgb.
        :return: The rgba color, in form of a list. Values between 0 and 1.
        """
        return [x / 255 for x in bytes.fromhex(hex[-6:])] + [1.0]

    @staticmethod
    def rgb_to_hex(rgb):
        """ Converts the given rgb to hex values.

        :param rgb: tuple of three with rgb integers.
        :return: Hex string.
        """
        return '#%02x%02x%02x' % tuple(rgb)

    @staticmethod
    def get_idx(array,item):
        """
        Returns index of an element if it exists in the list
        :param array: a list with values for which == operator works.
        :param item: item to find the index of
        :return: index of item, -1 otherwise
        """
        try:
            return array.index(item)
        except ValueError:
            return -1

    @staticmethod
    def insert_node_instead_existing_link(links, source_socket, new_node_dest_socket, new_node_src_socket, dest_socket):
        """ Replaces the node between source_socket and dest_socket with a new node.

        Before: source_socket -> dest_socket
        After: source_socket -> new_node_dest_socket
               new_node_src_socket -> dest_socket

        :param links: The collection of all links.
        :param source_socket: The source socket.
        :param new_node_dest_socket: The new destination for the link starting from source_socket.
        :param new_node_src_socket: The new source for the link towards dest_socket.
        :param dest_socket: The destination socket
        """
        for l in links:
            if l.from_socket == source_socket or l.to_socket == dest_socket:
                links.remove(l)

        links.new(source_socket, new_node_dest_socket)
        links.new(new_node_src_socket, dest_socket)\

    @staticmethod
    def get_node_connected_to_the_output_and_unlink_it(material):
        """
        Searches for the OutputMaterial in the given material and finds the connected node to it,
        removes the connection between this node and the output and returns this node and the material_output
        :param material_slot: material slot (
        """
        nodes = material.node_tree.nodes
        links = material.node_tree.links

        material_output = Utility.get_the_one_node_with_type(nodes, 'OutputMaterial')
        # find the node, which is connected to the output
        node_connected_to_the_output = None
        for link in links:
            if link.to_node == material_output:
                node_connected_to_the_output = link.from_node
                # remove this link
                links.remove(link)
                break
        return node_connected_to_the_output, material_output


    @staticmethod
    def get_nodes_with_type(nodes, node_type):
        """
        Returns all nodes which are of the given node_type
        :param nodes: list of nodes of the current material
        :param node_type: node types
        :return: list of nodes, which belong to the type
        """
        return [node for node in nodes if node_type in node.bl_idname]

    @staticmethod
    def get_the_one_node_with_type(nodes, node_type):
        """
        Returns the one nodes which is of the given node_type

        This function will only work if there is only one of the nodes of this type.

        :param nodes: list of nodes of the current material
        :param node_type: node types
        :return: node of the node type
        """
        node = Utility.get_nodes_with_type(nodes, node_type)
        if node and len(node) == 1:
            return node[0]
        else:
            raise Exception("There is not only one node of this type: {}".format(node_type))

    class BlockStopWatch:
        """ Calls a print statement to mark the start and end of this block and also measures execution time.

        Usage: with BlockStopWatch('text'):
        """
        def __init__(self, block_name):
            self.block_name = block_name

        def __enter__(self):
            print("#### Start - " + self.block_name + " ####")
            self.start = time.time()

        def __exit__(self, type, value, traceback):
            print("#### Finished - " + self.block_name + " (took " + ("%.3f" % (time.time() - self.start)) + " seconds) ####")

    class UndoAfterExecution:
        """ Reverts all changes done to the blender project inside this block.

        Usage: with UndoAfterExecution():
        """
        def __init__(self, check_point_name=None, perform_undo_op=True):
            if check_point_name is None:
                check_point_name = inspect.stack()[1].filename + " - " + inspect.stack()[1].function
            self.check_point_name = check_point_name
            self._perform_undo_op = perform_undo_op

        def __enter__(self):
            if self._perform_undo_op:
                bpy.ops.ed.undo_push(message="before " + self.check_point_name)

        def __exit__(self, type, value, traceback):
            if self._perform_undo_op:
                bpy.ops.ed.undo_push(message="after " + self.check_point_name)
                # The current state points to "after", now by calling undo we go back to "before"
                bpy.ops.ed.undo()

    @staticmethod
    def build_provider(name, parameters):
        """ Builds up providers like sampler or getter.

        It first builds the config and then constructs the required provider.

        :param name: The name of the provider class.
        :param parameters: A dict containing the parameters that should be used.
        :return: The constructed provider.
        """
        # Import class from src.utility
        module_class = getattr(importlib.import_module("src.provider." + name), name.split(".")[-1])
        # Build configuration
        config = Config(parameters)
        # Construct provider
        return module_class(config)

    @staticmethod
    def build_provider_based_on_config(config):
        """ Builds up the provider using the parameters described in the given config.

        The given config should follow the following scheme:

        {
          "provider": "<name of provider class>"
          "parameters": {
            <provider parameters>
          }
        }

        :param config: A Configuration object or a dict containing the configuration data.
        :return: The constructed provider.
        """
        if isinstance(config, dict):
            config = Config(config)

        parameters = {}
        for key in config.data.keys():
            if key != 'provider':
                parameters[key] = config.data[key]

        if not config.has_param('provider'):
            raise Exception("Each provider needs an provider label, this one does not contain one: {}".format(config.data))

        return Utility.build_provider(config.get_string("provider"), parameters)

    @staticmethod
    def generate_equidistant_values(num, space_size_per_dimension):
        """ This function generates N equidistant values in a 3-dim space and returns num of them.

        Every dimension of the space is limited by [0, K], where K is the given space_size_per_dimension.
        Basically it splits a cube of shape K x K x K in to N smaller blocks. Where, N = cube_length^3
        and cube_length is the smallest integer for which N >= num.

        If K is not a multiple of N, then the sum of all blocks might
        not fill up the whole K ** 3 cube.

        :param num: The total number of values required.
        :param space_size_per_dimension: The side length of cube.
        """
        num_splits_per_dimension = 1
        values = []
        # find cube_length bound of cubes to be made
        while num_splits_per_dimension ** 3 < num:
            num_splits_per_dimension += 1

        # Calc the side length of a block. We do a integer division here, s.t. we get blocks with the exact same size, even though we are then not using the full space of [0, 255] ** 3
        block_length = space_size_per_dimension // num_splits_per_dimension

        # Calculate the center of each block and use them as equidistant values
        r_mid_point = block_length // 2
        for r in range(num_splits_per_dimension):
            g_mid_point = block_length // 2
            for g in range(num_splits_per_dimension):
                b_mid_point = block_length // 2
                for b in range(num_splits_per_dimension):
                    values.append([r_mid_point, g_mid_point, b_mid_point])
                    b_mid_point += block_length
                g_mid_point += block_length
            r_mid_point += block_length
        return values[:num], num_splits_per_dimension

    @staticmethod
    def map_back_from_equally_spaced_equidistant_values(values, num_splits_per_dimension, space_size_per_dimension):
        """ Maps the given values back to their original indices.

        This function calculates for each given value the corresponding index in the list of values created by the generate_equidistant_values() method.

        :param values: An array of shape [M, N, 3];
        :param num_splits_per_dimension: The number of splits per dimension that were made when building up the equidistant values.
        :return: A 2-dim array of indices corresponding to the given values.
        """
        # Calc the side length of a block.
        block_length = space_size_per_dimension // num_splits_per_dimension
        # Subtract a half of a block from all values, s.t. now every value points to the lower corner of a block
        values -= block_length // 2
        # this clipping is necessary to avoid that numbers below zero are than used in an uint16
        values = np.clip(values, 0, space_size_per_dimension)
        # Calculate the block indices per dimension
        values /= block_length
        # Compute the global index of the block (corresponds to the three nested for loops inside generate_equidistant_values())
        values = values[:, :, 0] * num_splits_per_dimension * num_splits_per_dimension + values[:, :, 1] * num_splits_per_dimension + values[:, :, 2]
        # Round the values, s.t. derivations are put back to their closest index.
        return np.round(values)

    @staticmethod
    def import_objects(filepath, cached_objects=None, **kwargs):
        """ Import all objects for the given file and returns the loaded objects

        In .obj files a list of objects can be saved in.
        In .ply files only one object can saved so the list has always at most one element

        :param filepath: the filepath to the location where the data is stored
        :param cached_objects: a dict of filepath to objects, which have been loaded before, to avoid reloading (the dict is updated in this function)
        :param kwargs: all other params are handed directly to the bpy loading fct. check the corresponding documentation
        :return: a list of all newly loaded objects, in the failure case an empty list is returned
        """
        if os.path.exists(filepath):
            if cached_objects is not None and isinstance(cached_objects, dict):
                if filepath in cached_objects.keys():
                    created_obj = []
                    for obj in cached_objects[filepath]:
                        # deselect all objects and duplicate the object
                        bpy.ops.object.select_all(action='DESELECT')
                        obj.select_set(True)
                        bpy.ops.object.duplicate()
                        # save the duplicate in new list
                        if len(bpy.context.selected_objects) != 1:
                            raise Exception("The amount of objects after the copy was more than one!")
                        created_obj.append(bpy.context.selected_objects[0])
                    return created_obj
                else:
                    loaded_objects = Utility.import_objects(filepath, cached_objects=None, **kwargs)
                    cached_objects[filepath] = loaded_objects
                    return loaded_objects
            else:
                # save all selected objects
                previously_selected_objects = set(bpy.context.selected_objects)
                if filepath.endswith('.obj'):
                    # load an .obj file:
                    bpy.ops.import_scene.obj(filepath=filepath, **kwargs)
                elif filepath.endswith('.ply'):
                    # load a .ply mesh
                    bpy.ops.import_mesh.ply(filepath=filepath, **kwargs)
                    # add a default material to ply file
                    mat = bpy.data.materials.new(name="ply_material")
                    mat.use_nodes = True
                    loaded_objects = list(set(bpy.context.selected_objects) - previously_selected_objects)
                    for obj in loaded_objects:
                        obj.data.materials.append(mat)

                # return all currently selected objects
                return list(set(bpy.context.selected_objects) - previously_selected_objects)
        else:
            raise Exception("The given filepath does not exist: {}".format(filepath))<|MERGE_RESOLUTION|>--- conflicted
+++ resolved
@@ -1,9 +1,5 @@
 import os
-<<<<<<< HEAD
-import sys
-=======
 import math
->>>>>>> 52f76edc
 import uuid
 import bpy
 import time
@@ -109,24 +105,8 @@
     def get_temporary_directory():
         """
         :return: default temporary directory, shared memory if it exists
-<<<<<<< HEAD
-        '''
-
-        # Per default, use shared memory as temporary directory. If that doesn't exist on the current system, switch back to tmp.
-        if sys.platform != "win32":
-            if os.path.exists("/dev/shm"):
-                default_temp_dir = "/dev/shm"
-            else:
-                default_temp_dir = "/tmp"
-        else:
-            default_temp_dir = os.getenv("TEMP")
-        if Utility.used_temp_id is None:
-            Utility.used_temp_id = str(uuid.uuid4().hex)
-        temp_dir = Utility.resolve_path(os.path.join(config_object.get_string("temp_dir", default_temp_dir),  "blender_proc_" + Utility.used_temp_id))
-=======
         """
         return Utility.temp_dir
->>>>>>> 52f76edc
 
     @staticmethod
     def merge_dicts(source, destination):
