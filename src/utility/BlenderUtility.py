from collections import defaultdict

import bpy
import bmesh
import mathutils
from mathutils import Vector
from sys import platform

import numpy as np
import imageio

<<<<<<< HEAD
from src.utility.Utility import Utility
=======
from src.utility.MeshObjectUtility import MeshObject
>>>>>>> 888409e7


def local_to_world(cords, world):
    """
    Returns a cords transformed to the given transformation world matrix

    :param cords: coordinates a tuple of 3 values for x,y,z
    :param world: world matrix <- transformation matrix
    """
    return [world @ Vector(cord) for cord in cords]


def get_bounds(obj):
    """
    :param obj: a mesh object
    :return: [8x[3xfloat]] the object aligned bounding box coordinates in world coordinates
    """
    return local_to_world(obj.bound_box, obj.matrix_world)


def check_bb_intersection(obj1, obj2):
    """
    Checks if there is a bounding box collision, these don't have to be axis-aligned, but if they are not:
    The surrounding/including axis-aligned bounding box is calculated and used to check the intersection.

    :param obj1: object 1  to check for intersection, must be a mesh
    :param obj2: object 2  to check for intersection, must be a mesh
    :return: True if the two bounding boxes intersect with each other
    """
    b1w = get_bounds(obj1)

    def min_and_max_point(bb):
        """
        Find the minimum and maximum point of the bounding box
        :param bb: bounding box
        :return: min, max
        """
        values = np.array(bb)
        return np.min(values, axis=0), np.max(values, axis=0)

    # get min and max point of the axis-aligned bounding box
    min_b1, max_b1 = min_and_max_point(b1w)
    b2w = get_bounds(obj2)
    # get min and max point of the axis-aligned bounding box
    min_b2, max_b2 = min_and_max_point(b2w)
    return check_bb_intersection_on_values(min_b1, max_b1, min_b2, max_b2)


def check_bb_intersection_on_values(min_b1, max_b1, min_b2, max_b2, used_check=lambda a, b: a >= b):
    """
    Checks if there is an intersection of the given bounding box values. Here we use two different bounding boxes,
    namely b1 and b2. Each of them has a corresponding set of min and max values, this works for 2 and 3 dimensional
    problems.

    :param min_b1: List of minimum bounding box points for b1.
    :param max_b1: List of maximum bounding box points for b1.
    :param min_b2: List of minimum bounding box points for b2.
    :param max_b2: List of maximum bounding box points for b2.
    :param used_check: The operation used inside of the is_overlapping1D. With that it possible to change the \
                       collision check from volume and surface check to pure surface or volume checks.
    :return: True if the two bounding boxes intersect with each other
    """
    collide = True
    for min_b1_val, max_b1_val, min_b2_val, max_b2_val in zip(min_b1, max_b1, min_b2, max_b2):
        # inspired by this:
        # https://stackoverflow.com/questions/20925818/algorithm-to-check-if-two-boxes-overlap
        # Checks in each dimension, if there is an overlap if this happens it must be an overlap in 3D, too.
        def is_overlapping_1D(x_min_1, x_max_1, x_min_2, x_max_2):
            # returns true if the min and max values are overlapping
            return used_check(x_max_1, x_min_2) and used_check(x_max_2, x_min_1)

        collide = collide and is_overlapping_1D(min_b1_val, max_b1_val, min_b2_val, max_b2_val)
    return collide


def check_intersection(obj1, obj2, skip_inside_check=False, bvh_cache=None):
    """
    Checks if the two objects are intersecting.

    This will use BVH trees to check whether the objects are overlapping.

    It is further also checked if one object is completely inside the other.
    This check requires that both objects are watertight, have correct normals and are coherent.
    If this is not the case it can be disabled via the parameter skip_inside_check.

    :param obj1: object 1 to check for intersection, must be a mesh
    :param obj2: object 2 to check for intersection, must be a mesh
    :param skip_inside_check: Disables checking whether one object is completely inside the other.
    :return: True, if they are intersecting
    """

    if bvh_cache is None:
        bvh_cache = {}

    # create bvhtree for obj1
    if obj1.name not in bvh_cache:
        obj1_BVHtree = create_bvh_tree_for_object(obj1)
        bvh_cache[obj1.name] = obj1_BVHtree
    else:
        obj1_BVHtree = bvh_cache[obj1.name]

    # create bvhtree for obj2
    if obj2.name not in bvh_cache:
        obj2_BVHtree = create_bvh_tree_for_object(obj2)
        bvh_cache[obj2.name] = obj2_BVHtree
    else:
        obj2_BVHtree = bvh_cache[obj2.name]

    # Check whether both meshes intersect
    inter = len(obj1_BVHtree.overlap(obj2_BVHtree)) > 0

    # Optionally check whether obj2 is contained in obj1
    if not inter and not skip_inside_check:
        inter = is_point_inside_object(obj1, obj1_BVHtree, obj2.matrix_world @ obj2.data.vertices[0].co)
        print("Warning: Detected that " + obj2.name + " is completely inside " + obj1.name +
              ". This might be wrong, if " + obj1.name +
              " is not water tight or has incorrect normals. If that is the case, consider setting "
              "skip_inside_check to True.")

    # Optionally check whether obj1 is contained in obj2
    if not inter and not skip_inside_check:
        inter = is_point_inside_object(obj2, obj2_BVHtree, obj1.matrix_world @ obj1.data.vertices[0].co)
        print("Warning: Detected that " + obj1.name + " is completely inside " + obj2.name +
              ". This might be wrong, if " + obj2.name + " is not water tight or has incorrect "
                                                         "normals. If that is the case, consider "
                                                         "setting skip_inside_check to True.")

    return inter, bvh_cache


def create_bvh_tree_for_object(obj):
    """ Creates a fresh BVH tree for the given object

    :param obj: The object
    :return: The BVH tree
    """
    bm = bmesh.new()
    bm.from_mesh(obj.data)
    bm.transform(obj.matrix_world)
    obj_BVHtree = mathutils.bvhtree.BVHTree.FromBMesh(bm)
    return obj_BVHtree


def is_point_inside_object(obj, obj_BVHtree, point):
    """ Checks whether the given point is inside the given object.

    This only works if the given object is watertight and has correct normals

    :param obj: The object
    :param obj_BVHtree: A bvh tree of the object
    :param point: The point to check
    :return: True, if the point is inside the object
    """
    # Look for closest point on object
    nearest, normal, _, _ = obj_BVHtree.find_nearest(point)
    # Compute direction
    p2 = nearest - point
    # Compute dot product between direction and normal vector
    a = p2.normalized().dot((obj.rotation_euler.to_matrix() @ normal).normalized())
    return a >= 0.0


def check_if_uv_coordinates_are_set(obj: bpy.types.Object):
    """
    :param obj: should be an object, which has a mesh
    """
    if len(obj.data.uv_layers) > 1:
        raise Exception("This only support objects which only have one uv layer.")
    for layer in obj.data.uv_layers:
        max_val = np.max([list(uv_coords.uv) for uv_coords in layer.data])
        return max_val > 1e-7
    return False


def vector_to_euler(vector, vector_type):
    """
    :param vector: UP (for MESH objs) of FORWARD (for LIGHT/CAMERA objs) vector. Type: mathutils.Vector.
    :param vector_type: Type of an input vector: UP or FORWARD. Type: string.
    :return: Corresponding Euler angles XYZ-triplet. Type: mathutils Euler.
    """
    # Check vector type
    if vector_type == "UP":
        # UP vectors are used for MESH type objects
        euler_angles = vector.to_track_quat('Z', 'Y').to_euler()
    elif vector_type == "FORWARD":
        # FORWARD vectors are used for LIGHT and CAMERA type objects
        euler_angles = vector.to_track_quat('-Z', 'Y').to_euler()
    else:
        raise Exception("Unknown vector type: " + vector_type)

    return euler_angles


def add_object_only_with_vertices(vertices, name='NewVertexObject'):
    """
    Generates a new object with the given vertices, no edges or faces are generated.

    :param vertices: [[float, float, float]] list of vertices
    :param name: str name of the new object
    :return: the generated obj
    """
    mesh = bpy.data.meshes.new('mesh')
    # create new object
    obj = bpy.data.objects.new(name, mesh)
    # TODO check if this always works?
    col = bpy.data.collections.get('Collection')
    # link object in collection
    col.objects.link(obj)

    # convert vertices to mesh
    bm = bmesh.new()
    for v in vertices:
        bm.verts.new(v)
    bm.to_mesh(mesh)
    bm.free()
    return obj


def add_object_only_with_direction_vectors(vertices, normals, radius=1.0, name='NewDirectionObject'):
    """
    Generates a new object with the given vertices, no edges or faces are generated.

    :param vertices: [[float, float, float]] list of vertices
    :param name: str name of the new object
    :return: the generated obj
    """
    if len(vertices) != len(normals):
        raise Exception("The lenght of the vertices and normals is not equal!")

    mesh = bpy.data.meshes.new('mesh')
    # create new object
    obj = bpy.data.objects.new(name, mesh)
    # TODO check if this always works?
    col = bpy.data.collections.get('Collection')
    # link object in collection
    col.objects.link(obj)

    # convert vertices to mesh
    bm = bmesh.new()
    for v, n in zip(vertices, normals):
        v1 = bm.verts.new(v)
        new_vert = v + n * radius
        v2 = bm.verts.new(new_vert)
        bm.edges.new([v1, v2])
    bm.to_mesh(mesh)
    bm.free()
    return obj


def add_cube_based_on_bb(bouding_box, name='NewCube'):
    """
    Generates a cube based on the given bounding box, the bounding_box can be generated with our get_bounds(obj) fct.

    :param bounding_box: bound_box [8x[3xfloat]], with 8 vertices for each corner
    :param name: name of the new cube
    :return: the generated object
    """
    if len(bouding_box) != 8:
        raise Exception("The amount of vertices is wrong for this bounding box!")
    mesh = bpy.data.meshes.new('mesh')
    # create new object
    obj = bpy.data.objects.new(name, mesh)
    # TODO check if this always works?
    col = bpy.data.collections.get('Collection')
    # link object in collection
    col.objects.link(obj)

    # convert vertices to mesh
    new_vertices = []
    bm = bmesh.new()
    for v in bouding_box:
        new_vertices.append(bm.verts.new(v))
    # create all 6 surfaces, the ordering is depending on the ordering of the vertices in the bounding box
    bm.faces.new([new_vertices[0], new_vertices[1], new_vertices[2], new_vertices[3]])
    bm.faces.new([new_vertices[0], new_vertices[4], new_vertices[5], new_vertices[1]])
    bm.faces.new([new_vertices[1], new_vertices[5], new_vertices[6], new_vertices[2]])
    bm.faces.new([new_vertices[2], new_vertices[3], new_vertices[7], new_vertices[6]])
    bm.faces.new([new_vertices[0], new_vertices[4], new_vertices[7], new_vertices[3]])
    bm.faces.new([new_vertices[4], new_vertices[5], new_vertices[6], new_vertices[7]])
    bm.to_mesh(mesh)
    bm.free()
    return obj


def get_all_blender_mesh_objects() -> list:
    """
    Returns a list of all mesh objects in the scene
    :return: a list of all mesh objects
    """
    return [obj for obj in bpy.context.scene.objects if obj.type == 'MESH']


def get_all_materials():
    """
    Returns a list of all materials used and unused
    :return: a list of all materials
    """
    return list(bpy.data.materials)


def get_all_textures():
    """
    Returns a list of all textures.
    :return: All textures. Type: list.
    """
    return list(bpy.data.textures)


def load_image(file_path, num_channels=3):
    """ Load the image at the given path returns its pixels as a numpy array.

    The alpha channel is neglected.

    :param file_path: The path to the image.
    :param num_channels: Number of channels to return.
    :return: The numpy array
    """
    try:
        return imageio.imread(file_path)[:, :, :num_channels]
    except ValueError as e:
        print("It seems the freeimage library which is necessary to read .exr files cannot be found on your computer.")
        print("Gonna try to download it automatically.")

        # Since PEP 476 the certificate of https connections is verified per default.
        # However, in the blender python env no local certificates seem to be found which makes certification impossible.
        # Therefore, we have to switch certificate verification off for now.
        import ssl
        if hasattr(ssl, '_create_unverified_context'):
            prev_context = ssl._create_default_https_context
            ssl._create_default_https_context = ssl._create_unverified_context

        # Download free image library
        imageio.plugins.freeimage.download()

        # Undo certificate check changes
        if hasattr(ssl, '_create_unverified_context'):
            ssl._create_default_https_context = prev_context

        try:
            # Try again
            return imageio.imread(file_path)[:, :, :num_channels]
        except ValueError as e:
            error = "The automatic installation of the freeimage library failed, so you need to install the imageio .exr extension manually. This is quite simple: \n"
            error += "Use a different python environment (not blenders internal environment), `pip install imageio`.\n"
            error += 'And then execute the following command in this env: \n'
            error += '`python -c "import imageio; imageio.plugins.freeimage.download()"`\n'
            error += "Now everything should work -> run the pipeline again."
            raise Exception(error)


def get_bound_volume(obj):
    """ Gets the volume of a possible orientated bounding box.
    :param obj: Mesh object.
    :return: volume of a bounding box.
    """
    bb = get_bounds(obj)
    # Search for the point which is the maximum distance away from the first point
    # we call this first point min and the furthest away point max
    # the vector between the two is a diagonal of the bounding box
    min_point, max_point = bb[0], None
    max_dist = -1
    for point in bb:
        dist = (point - min_point).length
        if dist > max_dist:
            max_point = point
            max_dist = dist
    diag = max_point - min_point
    # use the diagonal to calculate the volume of the box
    return abs(diag[0]) * abs(diag[1]) * abs(diag[2])


def duplicate_objects(objects):
    """
    Creates duplicates of objects, first duplicates are given name <orignial_object_name>.001

    :param objects: an object or a list of objects to be duplicated
    :return: a list of objects
    """
    if not isinstance(objects, list):
        objects = [objects]

    bpy.ops.object.select_all(action='DESELECT')
    for obj in objects:
        obj.select_set(True)
    bpy.ops.object.duplicate()
    duplicates = bpy.context.selected_objects
    bpy.ops.object.select_all(action='DESELECT')
    return duplicates


def collect_all_orphan_datablocks():
    """ Returns all orphan data blocks grouped by their type

    :return: A dict of sets
    """
    orphans = defaultdict(set)
    # Go over all datablock types
    for collection_name in dir(bpy.data):
        collection = getattr(bpy.data, collection_name)
        if isinstance(collection, bpy.types.bpy_prop_collection):
            # Go over all datablocks of that type
            for datablock in collection:
                # Add them to the list if they are orphan
                if datablock.users == 0:
                    orphans[collection_name].add(datablock)

    return orphans


def copy_attributes(attributes: list, old_prop: str, new_prop: str):
    """
    Copies the list of attributes from the old to the new prop if the attribute exists.

    :param: attributes: Current selected attributes
    :param: old_prop: Old property
    :param: new_prop: New property
    """

    # check if the attribute exists and copy it
    for attr in attributes:
        if hasattr(new_prop, attr):
            setattr(new_prop, attr, getattr(old_prop, attr))


def get_node_attributes(node: bpy.types.Node):
    """
    Returns a list of all properties identifiers if they should not be ignored

    :param: node: the node which attributes should be returned
    """

    # all attributes that shouldn't be copied
    ignore_attributes = ("rna_type", "type", "dimensions", "inputs", "outputs", "internal_links", "select",
                         "texture_mapping", "color_mapping", "image_user", "interface")

    attributes = []
    for attr in node.bl_rna.properties:
        #check if the attribute should be copied and add it to the list of attributes to copy
        if not attr.identifier in ignore_attributes and not attr.identifier.split("_")[0] == "bl":
            attributes.append(attr.identifier)

    return attributes


def copy_nodes(nodes: bpy.types.Nodes, goal_nodes: bpy.types.Nodes):
    """
    Copies all nodes from the given list into the group with their attributes

    :param: node: the nodes which should be copied
    :param: goal_nodes: the nodes where they should be copied too
    """

    # the attributes that should be copied for every link
    input_attributes = ("default_value", "name")
    output_attributes = ("default_value", "name")

    for node in nodes:
        # create a new node in the goal_nodes and find and copy its attributes
        new_node = goal_nodes.new(node.bl_idname)
        node_attributes = get_node_attributes(node)
        copy_attributes(node_attributes, node, new_node)

        # copy the attributes for all inputs
        for inp, new_inp in zip(node.inputs, new_node.inputs):
            copy_attributes(input_attributes, inp, new_inp)

        # copy the attributes for all outputs
        for out, new_out in zip(node.outputs, new_node.outputs):
            copy_attributes(output_attributes, out, new_out)


def copy_links(nodes: bpy.types.Nodes, goal_nodes: bpy.types.Nodes, goal_links: bpy.types.NodeLinks):
    """
    Copies all links between the nodes to goal_links with the goal_nodes.

    :param nodes: Nodes, which are used as base for the copying
    :param goal_nodes: Nodes, which are will be newly connected
    :param goal_links: Links, where all the newly generated links are saved
    """

    for node in nodes:
        # find the corresponding node
        new_node = goal_nodes[node.name]

        # enumerate over every link in the nodes inputs
        for i, inp in enumerate(node.inputs):
            for link in inp.links:
                # find the connected node for the link
                connected_node = goal_nodes[link.from_node.name]
                # connect the goal nodes
                goal_links.new(connected_node.outputs[link.from_socket.name], new_node.inputs[i])


def add_group_nodes(group: bpy.types.ShaderNodeTree):
    """
    Adds the group input and output node and positions them correctly.

    :param group: the group which will get an output and input node
    :return bpy.types.NodeGroupInput, bpy.types.NodeGroupOutput: the input and output to the given group
    """

    # add group input and output
    group_input = group.nodes.new("NodeGroupInput")
    group_output = group.nodes.new("NodeGroupOutput")

    # if there are any nodes in the group, find the min and maxi x position of all nodes and position the group nodes
    if len(group.nodes) > 0:
        min_pos = 9999999
        max_pos = -9999999

        for node in group.nodes:
            if node.location[0] < min_pos:
                min_pos = node.location[0]
            elif node.location[0] + node.width > max_pos:
                max_pos = node.location[0]

        group_input.location = (min_pos - 250, 0)
        group_output.location = (max_pos + 250, 0)
    return group_input, group_output


def copy_nodes_from_mat_to_material(from_material: bpy.types.Material, to_material: bpy.types.Material):
    """
    Copy nodes from one material to another material

    :param from_material: The material from which the nodes are selected
    :param to_material: The material to which the nodes will be copied
    """
    # get the list of all selected nodes from the active objects active material
    nodes = from_material.node_tree.nodes

    # copy all nodes from from_material to the to_material with all their attributes
    copy_nodes(nodes, to_material.node_tree.nodes)

    # copy the links between the nodes to the to_material
    copy_links(nodes, to_material.node_tree.nodes, to_material.node_tree.links)


def add_nodes_to_group(nodes: bpy.types.Node, group_name: str):
    """
    Creates the node group, copies all attributes and links and adds the group input and output
    https://blender.stackexchange.com/a/175604

    :param nodes: Nodes, which should be used
    :param group_name: Name of the group
    :return bpy.types.ShaderNodeTree: the group which can be used inside of a bpy.types.ShaderNodeGroup
    """
    # create new node group
    group = bpy.data.node_groups.new(name=group_name, type="ShaderNodeTree")

    # copy all nodes from the list to the created group with all their attributes
    copy_nodes(nodes, group.nodes)

    # copy the links between the nodes to the created groups nodes
    copy_links(nodes, group.nodes, group.links)

    # add the group input and output node to the created group
    group_input, group_output = add_group_nodes(group)

    # check if the selection of nodes goes over a material, if so replace the material output with the output of
    # the group
    material_outputs = Utility.get_nodes_with_type(group.nodes, "OutputMaterial")
    if len(material_outputs) == 1:
        for input in material_outputs[0].inputs:
            group.outputs.new(input.bl_idname, input.name)
            for link in input.links:
                group.links.new(link.from_socket, group_output.inputs[input.name])
        # remove the material output, the material output should never be inside of a group
        group.nodes.remove(material_outputs[0])
    return group<|MERGE_RESOLUTION|>--- conflicted
+++ resolved
@@ -9,11 +9,7 @@
 import numpy as np
 import imageio
 
-<<<<<<< HEAD
 from src.utility.Utility import Utility
-=======
-from src.utility.MeshObjectUtility import MeshObject
->>>>>>> 888409e7
 
 
 def local_to_world(cords, world):
