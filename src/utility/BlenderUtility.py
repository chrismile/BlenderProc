--- conflicted
+++ resolved
@@ -290,8 +290,6 @@
     bb = get_bounds(obj)
     return abs(bb[1][2] - bb[0][2]) * abs(bb[2][1] - bb[1][1]) * abs(bb[7][0] - bb[0][0])
 
-<<<<<<< HEAD
-
 def resize(img, new_size, method="nearest"):
     method = method.lower()
     if "lanczos" in method:
@@ -300,7 +298,7 @@
         return np.asarray(Image.fromarray(img).resize(new_size, Image.NEAREST))
     else:
         raise Exception("Unknown resizing method")
-=======
+
 def duplicate_objects(objects):
     """
     Creates duplicates of objects, first duplicates are given name <orignial_object_name>.001
@@ -317,5 +315,4 @@
     bpy.ops.object.duplicate()
     duplicates = bpy.context.selected_objects
     bpy.ops.object.select_all(action='DESELECT')
-    return duplicates
->>>>>>> dc95c3ac
+    return duplicates