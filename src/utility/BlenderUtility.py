--- conflicted
+++ resolved
@@ -275,12 +275,7 @@
     channels = img.channels
     img = np.array(img.pixels).reshape(size[0], size[1], channels)
     img = np.flip(img, axis=0)
-<<<<<<< HEAD
-    return img[:, :, :3]
-=======
     if file_path.endswith('.png') or file_path.endswith('.jpg'):
         # convert the 0 to 1 space to 0 ... 255 and save it as uint8
         img = (img * 255).astype(np.uint8)
-    return img[:, :, :3]
-
->>>>>>> 64f93452
+    return img[:, :, :3]