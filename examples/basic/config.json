// Args: <cam_file> <obj_file> <output_dir>
{
  "setup": {
    "blender_install_path": "/home_local/<env:USER>/blender/",
    "blender_version": "blender-2.80-linux-glibc217-x86_64",
    "pip": [
      "h5py",
      "imageio"
    ]
  },
  "global": {
    "all": {
      "output_dir": "<args:2>"
    }
  },
  "modules": [
    {
      "name": "main.Initializer",
      "config": {}
    },
    {
      "name": "loader.ObjLoader",
      "config": {
        "path": "<args:1>"
      }
    },
    {
      "name": "lighting.LightPositioning",
      "config": {
        "lights": [
          {
            "type": "POINT",
            "location": [5, -5, 5],
            "energy": 1000
          }
        ]
      }
    },
    {
      "name": "camera.SuncgCameraLoader",
      "config": {
        "path": "<args:0>"
      }
    },
    {
      "name": "renderer.SegMapRenderer",
      "config": {
<<<<<<< HEAD
        "map_by": "instance",
        "render_depth": true
=======
        "output_key": "normals"
      }
    },
    {
      "name": "renderer.SegMapRenderer",
      "config": {
        "map_by": "instance",
        "render_depth": true
      }
    },
    {
      "name": "renderer.RgbRenderer",
      "config": {
        "output_key": "colors",
        "samples": 350
>>>>>>> 570bd7a3
      }
    },
    {
      "name": "writer.Hdf5Writer",
      "config": {
        "delete_original_files_afterwards": false
      }
    }
  ]
}<|MERGE_RESOLUTION|>--- conflicted
+++ resolved
@@ -45,10 +45,6 @@
     {
       "name": "renderer.SegMapRenderer",
       "config": {
-<<<<<<< HEAD
-        "map_by": "instance",
-        "render_depth": true
-=======
         "output_key": "normals"
       }
     },
@@ -64,7 +60,6 @@
       "config": {
         "output_key": "colors",
         "samples": 350
->>>>>>> 570bd7a3
       }
     },
     {
