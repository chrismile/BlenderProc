# Basic scene

<p align="center">
<img src="rendering_0.jpg" alt="Front readme image" width=375>
<img src="rendering_1.jpg" alt="Front readme image" width=375>
</p>

In this example we demonstrate the basic functionality of BlenderProc.

## Usage

<<<<<<< HEAD
Execute in the BlenderProc main directory, if this is the first time BlenderProc is executed. It will automatically downloaded blender 2.92, see the config-file if you want to change the installation path:
=======
Execute in the BlenderProc main directory, if this is the first time BlenderProc is executed. It will automatically download blender, see the config-file if you want to change the installation path:
>>>>>>> f0514a99

```
python run.py examples/basic/config.yaml examples/basic/camera_positions examples/basic/scene.obj examples/basic/output
```

* `examples/basic/config.yaml`: path to the configuration file with pipeline configuration.

The three arguments afterwards are used to fill placeholders like `<args:0>` inside this config file.
* `examples/basic/camera_positions`: text file with parameters of camera positions.
* `examples/basic/scene.obj`: path to the object file with the basic scene.
* `examples/basic/output`: path to the output directory.

## Visualization

Visualize the generated data:

```
python scripts/visHdf5Files.py examples/basic/output/0.hdf5
```

## Steps

* Loads `scene.obj`: `loader.ObjectLoader` module.
* Creates a point light : `lighting.LightLoader` module.
* Loads camera positions from `camera_positions`: `camera.CameraLoader` module.
* Renders rgb, normals and distance: `renderer.RgbRenderer` module.
* Writes the output to .hdf5 containers: `writer.Hdf5Writer` module.

## Config file

### Setup

```yaml
  "setup": {
    "blender_install_path": "/home_local/<env:USER>/blender/",
    "pip": [
      "h5py"
    ]
  }
```

* blender is installed into `/home_local/<env:USER>/blender/` where `<env:USER>` is automatically replaced by the username.
* we want to use blender 2.8 (installation is done automatically on the first run).
* inside the blender python environment the python package `h5py` should be automatically installed. These are not provided per default, but are required in order to make the `writer.Hdf5Writer` module work.

### Modules

Under `modules` we list all modules we want the pipeline to execute. The order also defines the order in which they are executed.
Every module has a name which specifies the python path to the corresponding class starting from the `src` directory and a `config` dict where we can configure the module to our needs.

#### Initializer

```yaml
 {
  "module": "main.Initializer", 
  "config": {
    "global": {
      "output_dir": "<args:2>"
    }
  }
}
```

* This module does some basic initialization of the blender project (e.q. sets background color, configures computing device, creates camera).
It also initializes the GlobalStorage, which contains two parts:
* The first one is the global config, were we are setting the `"ouput_dir"` to `"<args:2>"`, as we don't want to hardcode this path here, the `output_dir` is automatically replaced by the third argument given when running the pipeline. In the upper command the output path is set to `examples/basic/output`.
* These values are provided to all modules, but can be overwritten by the config in any module.
* The second part of the GlobalStorage is a container, which can store information over the boundaries over single modules.
* For more information on the GlobalStorage read the documentation in the class.

#### ObjectLoader

```yaml
{
  "module": "loader.ObjectLoader",
  "config": {
    "path": "<args:1>"
  }
}
```

* This module imports an .obj file into the scene.
* The path of the .obj file should be configured via the parameter `path`.
* Here we are using the second argument given, in the upper command the output path is set to `examples/basic/scene.obj`.

#### LightLoader

```yaml
{
  "module": "lighting.LightLoader",
  "config": {
    "lights": [
      {
        "type": "POINT",
        "location": [5, -5, 5],
        "energy": 1000
      }
    ]
  }
}
```

* This module creates a point light.
* The properties of this light are configured via the parameter `lights`.

#### CameraLoader

```yaml
{
  "module": "camera.CameraLoader",
  "config": {
    "path": "<args:0>",
    "file_format": "location rotation/value",
    "intrinsics": {
      "fov": 1
    }
  }
}
```

* This module imports the camera poses which defines from where the renderings should be taken.
* The camera positions are defined in a file whose path is again given via the command line (`examples/basic/camera_positions` - contains 2 cam poses).
* The file uses the following format which is defined at `file_format`.

```
location_x location_y location_z  rotation_euler_x rotation_euler_y rotation_euler_z
```

* The FOV is set via `intrinsics/fov`.
* This module also writes the cam poses into extra `.npy` files located inside the `temp_dir` (default: /dev/shm/blender_proc_$pid). This is just some meta information, so we can later clearly say which image had been taken using which cam pose.

=> Creates the files `campose_0000.npy` and `campose_0001.npy` 

#### RgbRenderer

```yaml
{
  "module": "renderer.RgbRenderer",
  "config": {
     "output_key": "colors",
     "samples": 350,
     "render_normals": True,
     "normal_output_key": "normals",
     "render_distance": True,
     "distance_output_key": "distance"
  }
}
```

* This module just goes through all cam poses and renders a rgb image for each of them.
* The sample amount determines the quality of the rendering, higher sampling reduces noise but increases the render time.
* The output files are stored in the defined output directory (see [Global](#Global)) and are named like `i.png` where `i` is the cam pose index
* The `output_key` config is relevant for the last module, as it defines the key at which the normal rendering should be stored inside the `.hdf5` files, we set the `output_key`, here to `colors`.

=> Creates the files `rgb_0000.png` and `rgb_0001.png`.

It also creates the normals and distance 

* The normal and distance images are rendered using the `.exr` format which allows linear colorspace and higher precision
* By default the distance image is antialiased (`"use_mist_distance"=True`).  To avoid any smoothing effects set it to `False`. 
* The `normal_output_key` config defines the key name in the `.hdf5` file, same for the `distance_output_key`.

=> Creates the files `normal_0000.exr` and `normal_0001.exr` and the files `distance_0000.exr` and `distance_0001.exr`.

In this example all of these are temporary and are used in the next module.

#### Hdf5Writer

```yaml
{
  "module": "writer.Hdf5Writer",
  "config": {
    "postprocessing_modules": {
      "distance": [
        {
          "module": "postprocessing.TrimRedundantChannels",
        }
      ]
    }
  }
}
```

* The last module now merges all the single temporary files created by the two rendering modules into one `.hdf5` file per cam pose.
* A `.hdf5` file can be seen as a dict of numpy arrays, where the keys correspond to the `output_key` defined before.
* The module can also apply some post-processing routines based on two parameters, the `output_key` (in this case `distance`) and the post-processor module, which is in this case `postprocessing.TrimRedundantChannels.py`. This reduces the distance map from 3 channels to a single channel (the other channels exist for internal reasons). 


The file `0.h5py` would therefore look like the following:

```yaml
{
  "colors": #<numpy array with pixel values read in from rgb_0000.png>,
  "distance": #<numpy array with pixel values read in from distance_0000.exr>,
  "normals": #<numpy array with pixel values read in from normals_0000.exr>,
}
``` 

* At the end of the hdf5 writer all temporary files are deleted.
* If you want to keep them, put `"output_is_temp": False` into the config of the corresponding module or in the `Global` section.

=> Creates the files `0.h5py` and `1.h5py`<|MERGE_RESOLUTION|>--- conflicted
+++ resolved
@@ -9,11 +9,7 @@
 
 ## Usage
 
-<<<<<<< HEAD
-Execute in the BlenderProc main directory, if this is the first time BlenderProc is executed. It will automatically downloaded blender 2.92, see the config-file if you want to change the installation path:
-=======
 Execute in the BlenderProc main directory, if this is the first time BlenderProc is executed. It will automatically download blender, see the config-file if you want to change the installation path:
->>>>>>> f0514a99
 
 ```
 python run.py examples/basic/config.yaml examples/basic/camera_positions examples/basic/scene.obj examples/basic/output
