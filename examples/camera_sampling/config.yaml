--- conflicted
+++ resolved
@@ -43,27 +43,14 @@
         "cam_poses": [
           {
             "location": {
-<<<<<<< HEAD
-              "name":"Uniform3dSampler",
+              "name":"sampler.Uniform3d",
               "max":[10, 10, 8],
               "min":[-10, -10, 12]
-=======
-              "name":"sampler.Uniform3d",
-              "parameters":{
-                "max":[10, 10, 8],
-                "min":[-10, -10, 12]
-              }
->>>>>>> e8aa8629
             },
             "rotation": {
               "format": "look_at",
               "value": {
-<<<<<<< HEAD
-                "name": "POIGetter"
-=======
-                "name": "getter.POI",
-                "parameters": {}
->>>>>>> e8aa8629
+                "name": "getter.POI"
               }
             }
           }
